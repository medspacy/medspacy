<<<<<<< HEAD
=======
from spacy.symbols import IS_PUNCT

import re
import string

>>>>>>> f59bbace
from spacy.tokenizer import Tokenizer
from spacy.util import (
    compile_prefix_regex,
    compile_infix_regex,
    compile_suffix_regex,
)


def create_medspacy_tokenizer(nlp):
    """Generates a custom tokenizer to augment the default spacy tokenizer
        for situations commonly seen in clinical text.
        This includes:
            * Punctuation infixes.
                For example, this allows the following examples to be more
                aggresively tokenized as :
                    "Patient complains of c/o" -> [..., 'c', '/', 'o']
                    "chf+cp" -> ['chf', '+', 'cp']

       @param nlp: Spacy language model
    """

    # augment the defaults
<<<<<<< HEAD
    infixes = nlp.Defaults.infixes + (r"""[^a-z0-9]""",)
=======
    # this is not quite correct.  We do not want to break on uppercase and we do not
    # want to break on all punctuation (periods)
    # infixes = nlp.Defaults.infixes + (r'''[^a-z0-9]''',)
    # escape all the punctuation we want to allow to allow to break up tokens

    # get all python punctuation
    punctuation_chars = string.punctuation
    # remove periods so that we do not break up '1.5 mg' into '1 . 5 mg'
    punctuation_chars = punctuation_chars.replace('.', '')

    infixes = nlp.Defaults.infixes + (r'''[{}]'''.format(re.escape(punctuation_chars)),)
>>>>>>> f59bbace
    prefixes = nlp.Defaults.prefixes
    suffixes = nlp.Defaults.suffixes

    # compile
    infix_re = compile_infix_regex(infixes)
    prefix_re = compile_prefix_regex(prefixes)
    suffix_re = compile_suffix_regex(suffixes)

    # Default exceptions could be extended later
    tokenizer_exceptions = nlp.Defaults.tokenizer_exceptions.copy()

    # now create this
    tokenizer = Tokenizer(
        nlp.vocab,
        tokenizer_exceptions,
        prefix_search=prefix_re.search,
        suffix_search=suffix_re.search,
        infix_finditer=infix_re.finditer,
        token_match=nlp.tokenizer.token_match,
    )

    return tokenizer<|MERGE_RESOLUTION|>--- conflicted
+++ resolved
@@ -1,36 +1,24 @@
-<<<<<<< HEAD
-=======
 from spacy.symbols import IS_PUNCT
 
 import re
 import string
 
->>>>>>> f59bbace
 from spacy.tokenizer import Tokenizer
-from spacy.util import (
-    compile_prefix_regex,
-    compile_infix_regex,
-    compile_suffix_regex,
-)
+from spacy.util import compile_prefix_regex, compile_infix_regex, compile_suffix_regex
 
 
 def create_medspacy_tokenizer(nlp):
-    """Generates a custom tokenizer to augment the default spacy tokenizer
+    """Generates a custom tokenizer to augment the default spacy tokenizer 
         for situations commonly seen in clinical text.
         This includes:
-            * Punctuation infixes.
-                For example, this allows the following examples to be more
-                aggresively tokenized as :
+            * Punctuation infixes.  
+                For example, this allows the following examples to be more aggresively tokenized as :
                     "Patient complains of c/o" -> [..., 'c', '/', 'o']
                     "chf+cp" -> ['chf', '+', 'cp']
-
        @param nlp: Spacy language model
     """
 
     # augment the defaults
-<<<<<<< HEAD
-    infixes = nlp.Defaults.infixes + (r"""[^a-z0-9]""",)
-=======
     # this is not quite correct.  We do not want to break on uppercase and we do not
     # want to break on all punctuation (periods)
     # infixes = nlp.Defaults.infixes + (r'''[^a-z0-9]''',)
@@ -42,7 +30,6 @@
     punctuation_chars = punctuation_chars.replace('.', '')
 
     infixes = nlp.Defaults.infixes + (r'''[{}]'''.format(re.escape(punctuation_chars)),)
->>>>>>> f59bbace
     prefixes = nlp.Defaults.prefixes
     suffixes = nlp.Defaults.suffixes
 
