from spacy.tokens import Doc, Token, Span

# Filepath to default rules which are included in package
from os import path
from pathlib import Path
import re
import warnings

from . import util
from .section_rule import SectionRule
from .section import Section
from ..common.medspacy_matcher import MedspacyMatcher

<<<<<<< HEAD
Doc.set_extension("sections", default=list(), force=True)
Doc.set_extension("section_spans", getter=util.get_section_spans, force=True)
Doc.set_extension("section_categories", getter=util.get_section_categories, force=True)
Doc.set_extension("section_titles", getter=util.get_section_title_spans, force=True)
Doc.set_extension("section_bodies", getter=util.get_section_body_spans, force=True)
Doc.set_extension("section_parents", getter=util.get_section_parents, force=True)

Token.set_extension("section", default=None, force=True)

# Set span attributes to the attribute of the first token
# in case there is some overlap between a span and a new section header
Span.set_extension("section", getter=lambda x: x[0]._.section, force=True)
=======

>>>>>>> 600db91d

DEFAULT_RULES_FILEPATH = path.join(Path(__file__).resolve().parents[2], "resources", "section_patterns.json",)

DEFAULT_ATTRS = {
    "past_medical_history": {"is_historical": True},
    "sexual_and_social_history": {"is_historical": True},
    "family_history": {"is_family": True},
    "patient_instructions": {"is_hypothetical": True},
    "education": {"is_hypothetical": True},
    "allergy": {"is_hypothetical": True},
}


class Sectionizer:
    name = "sectionizer"

    def __init__(
        self,
        nlp,
        patterns="default",
        add_attrs=False,
        max_scope=None,
        include_header=False,
        phrase_matcher_attr="LOWER",
        require_start_line=False,
        require_end_line=False,
        newline_pattern=r"[\n\r]+[\s]*$",
    ):
        """Create a new Sectionizer component. The sectionizer will search for spans in the text which
        match section header patterns, such as 'Past Medical History:'. Sections will be represented
        in custom attributes as:
            section_title (str): A normalized title of the section. Example: 'past_medical_history'
            section_header (Span): The Span of the doc which was matched as a section header.
                Example: 'Past Medical History:'
            section (Span): The entire section of the note, starting with section_header and up until the end
                of the section, which will be either the start of the next section header of some pre-specified
                scope. Example: 'Past Medical History: Type II DM'

        Section attributes will be registered for each Doc, Span, and Token in the following attributes:
            Doc._.sections: A list of namedtuples of type Section with 4 elements:
                - section_title
                - section_header
                - section_parent
                - section_span.
            A Doc will also have attributes corresponding to lists of each
                (ie., Doc._.section_titles, Doc._.section_headers, Doc._.section_parents, Doc._.section_list)
            (Span|Token)._.section_title
            (Span|Token)._.section_header
            (Span|Token)._.section_parent
            (Span|Token)._.section_span

        Args:
            nlp: A SpaCy language model object
            patterns (str, list, or None): Where to read patterns from. Default is "default", which will
                load the default patterns provided by medSpaCy, which are derived from MIMIC-II.
                If a list, should be a list of pattern dicts following these conventional spaCy formats:
                    [
                        {"section_title": "past_medical_history", "pattern": "Past Medical History:"},
                        {"section_title": "problem_list", "pattern": [{"TEXT": "PROBLEM"}, {"TEXT": "LIST"}, {"TEXT": ":"}]}
                    ]
                If a string other than "default", should be a path to a jsonl file containing patterns.
            max_scope (None or int): Optional argument specifying the maximum number of tokens following a section header
                which can be included in a section. This can be useful if you think your section patterns are incomplete
                and want to prevent sections from running too long in the note. Default is None, meaning that the scope
                of a section will be until either the next section header or the end of the document.
            include_title (bool): whether the section title is included in the section text
            phrase_matcher_attr (str): The name of the token attribute which will be used by the PhraseMatcher
                for any patterns with a "pattern" value of a string.
            require_start_line (bool): Optionally require a section header to start on a new line. Default False.
            require_end_line (bool): Optionally require a section header to end with a new line. Default False.
            newline_pattern (str): Regular expression to match the new line either preceding or following a header
                if either require_start_line or require_end_line are True.
        """
        self.nlp = nlp
        self.add_attrs = add_attrs
        self.matcher = MedspacyMatcher(nlp, phrase_matcher_attr=phrase_matcher_attr)
        self.max_scope = max_scope
        self.require_start_line = require_start_line
        self.require_end_line = require_end_line
        self.newline_pattern = re.compile(newline_pattern)
        self.assertion_attributes_mapping = None
        self._parent_sections = {}
        self._parent_required = {}
        self._rule_item_mapping = self.matcher._rule_item_mapping
        self.include_header = include_header

        if patterns is not None:
            if patterns == "default":
                import os

                if not os.path.exists(DEFAULT_RULES_FILEPATH):
                    raise FileNotFoundError(
                        "The expected location of the default patterns file cannot be found. Please either "
                        "add patterns manually or add a jsonl file to the following location: ",
                        DEFAULT_RULES_FILEPATH,
                    )
                self.add(SectionRule.from_json(DEFAULT_RULES_FILEPATH))
            # If a list, add each of the patterns in the list
            elif isinstance(patterns, list):
                self.add(patterns)
            elif isinstance(patterns, str):
                path.exists(patterns)
                self.add(SectionRule.from_json(patterns))

        if add_attrs is False:
            self.add_attrs = False
        elif add_attrs is True:
            self.assertion_attributes_mapping = DEFAULT_ATTRS
            self.register_default_attributes()
        elif isinstance(add_attrs, dict):
            # Check that each of the attributes being added has been set
            for modifier in add_attrs.keys():
                attr_dict = add_attrs[modifier]
                for attr_name, attr_value in attr_dict.items():
                    if not Span.has_extension(attr_name):
                        raise ValueError("Custom extension {0} has not been set. Call Span.set_extension.")

            self.add_attrs = True
            self.assertion_attributes_mapping = add_attrs

        else:
            raise ValueError("add_attrs must be either True (default), False, or a dictionary, not {0}".format(add_attrs))

    def register_default_attributes(self):
        """Register the default values for the Span attributes defined in DEFAULT_ATTRS."""
        for attr_name in [
            "is_negated",
            "is_uncertain",
            "is_historical",
            "is_hypothetical",
            "is_family",
        ]:
            try:
                Span.set_extension(attr_name, default=False)
            except ValueError:  # Extension already set
                pass

    def add(self, patterns):
        """Add a list of patterns to the clinical_sectionizer. Each pattern should be a dictionary with
       two keys:
           'section': The normalized section name of the section, such as 'pmh'.
           'pattern': The spaCy pattern matching a span of text.
               Either a string for exact matching (case insensitive)
               or a list of dicts.

       Example:
       >>> patterns = [ \
           {"section_title": "past_medical_history", "pattern": "pmh"}\
           {"section_title": "past_medical_history", "pattern": [{"LOWER": "past", "OP": "?"}, \
               {"LOWER": "medical"}, \
               {"LOWER": "history"}]\
               },\
           {"section_title": "assessment_and_plan", "pattern": "a/p:"}\
           ]
       >>> clinical_sectionizer.add(patterns)
       """
        if not isinstance(patterns, list):
            patterns = [patterns]

        self.matcher.add(patterns)

        for pattern in patterns:
            name = pattern.category
            parents = pattern.parents
            parent_required = pattern.parent_required

            if name in self._parent_sections.keys() and parents != []:
                warnings.warn(
                    "Duplicate section title {0}. Merging parents. If this is not indended, please specify distinc titles.".format(
                        name
                    ),
                    RuntimeWarning,
                )
                self._parent_sections[name].update(parents)
            else:
                self._parent_sections[name] = set(parents)

            if name in self._parent_required.keys() and self._parent_required[name] != parent_required:
                warnings.warn(
                    "Duplicate section title {0} has different parent_required option. Setting parent_required to False.".format(
                        name
                    ),
                    RuntimeWarning,
                )
                self._parent_required[name] = False
            else:
                self._parent_required[name] = parent_required

    def set_parent_sections(self, sections):
        """Determine the legal parent-child section relationships from the list
        of in-order sections of a document and the possible parents of each
        section as specified during direction creation.

        Args:
            sections: a list of spacy match tuples found in the doc
        """
        sections_final = []
        removed_sections = 0
        for i, (match_id, start, end) in enumerate(sections):
            name = self._rule_item_mapping[self.nlp.vocab.strings[match_id]].category
            required = self._parent_required[name]
            i_a = i - removed_sections  # adjusted index for removed values
            if required and i_a == 0:
                removed_sections += 1
                continue
            elif i_a == 0 or name not in self._parent_sections.keys():
                sections_final.append((match_id, start, end, None))
            else:
                parents = self._parent_sections[name]
                identified_parent = None
                for parent in parents:
                    # go backwards through the section "tree" until you hit a root or the start of the list
                    candidate = self._rule_item_mapping[self.nlp.vocab.strings[sections_final[i_a - 1][0]]].category
                    candidates_parent_idx = sections_final[i_a - 1][3]
                    if candidates_parent_idx is not None:
                        candidates_parent = self._rule_item_mapping[
                            self.nlp.vocab.strings[sections_final[candidates_parent_idx][0]]
                        ].category
                    else:
                        candidates_parent = None
                    candidate_i = i_a - 1
                    while candidate:
                        if candidate == parent:
                            identified_parent = candidate_i
                            candidate = None
                        else:
                            # if you are at the end of the list... no parent
                            if candidate_i < 1:
                                candidate = None
                                continue
                            # if the current candidate has no parent... no parent exists
                            if not candidates_parent:
                                candidate = None
                                continue
                            # otherwise get the previous item in the list
                            temp = self._rule_item_mapping[self.nlp.vocab.strings[sections_final[candidate_i - 1][0]]].category
                            temp_parent_idx = sections_final[candidate_i - 1][3]
                            if temp_parent_idx is not None:
                                temp_parent = self._rule_item_mapping[
                                    self.nlp.vocab.strings[sections_final[temp_parent_idx][0]]
                                ].category
                            else:
                                temp_parent = None
                            # if the previous item is the parent of the current item
                            # OR if the previous item is a sibling of the current item
                            # continue to search
                            if temp == candidates_parent or temp_parent == candidates_parent:
                                candidate = temp
                                candidates_parent = temp_parent
                                candidate_i -= 1
                            # otherwise, there is no further tree traversal
                            else:
                                candidate = None

                # if a parent is required, then add
                if identified_parent or not required:
                    # if the parent is identified, add section
                    # if the parent is not required, add section
                    # if parent is not identified and required, do not add the section
                    sections_final.append((match_id, start, end, identified_parent))
                else:
                    removed_sections += 1
        return sections_final

    def set_assertion_attributes(self, ents):
        """Add Span-level attributes to entities based on which section they occur in.

        Args:
            edges: the edges to modify

        """
        for ent in ents:
            if ent._.section.category in self.assertion_attributes_mapping:
                attr_dict = self.assertion_attributes_mapping[ent._.section.category]
                for (attr_name, attr_value) in attr_dict.items():
                    setattr(ent._, attr_name, attr_value)

    def __call__(self, doc):
        matches = self.matcher(doc)
        if self.require_start_line:
            matches = self.filter_start_lines(doc, matches)
        if self.require_end_line:
            matches = self.filter_end_lines(doc, matches)
        matches = self.set_parent_sections(matches)

        # If this has already been processed by the sectionizer, reset the sections
        doc._.sections = []
        # if there were no matches, return the doc as one section
        if len(matches) == 0:
            doc._.sections.append(Section(doc, None, 0, 0, 0, len(doc)))
            return doc

        section_list = []
        # if the firt match does not begin at token 0, handle the first section
        first_match = matches[0]
        if first_match[1] != 0:
            section_list.append(Section(doc, None, 0, 0, 0, first_match[1]))

        # handle section spans
        for i, match in enumerate(matches):
            (match_id, start, end, parent_idx) = match
            if parent_idx is not None:
                parent = section_list[parent_idx]
            else:
                parent = None
            rule = self._rule_item_mapping[self.nlp.vocab.strings[match_id]]
            category = self._rule_item_mapping[self.nlp.vocab.strings[match_id]].category
            # If this is the last match, it should include the rest of the doc
            if i == len(matches) - 1:
                if self.max_scope is None:
                    section_list.append(Section(doc, category, start, end, end, len(doc), parent, rule))
                else:
                    scope_end = min(end + self.max_scope, doc[-1].i)
                    section_list.append(Section(doc, category, start, end, end, scope_end, parent, rule))
            # Otherwise, go until the next section header
            else:
                next_match = matches[i + 1]
                _, next_start, _, _ = next_match
                if self.max_scope is None:
                    section_list.append(Section(doc, category, start, end, end, next_start, parent, rule))
                else:
                    scope_end = min(end + self.max_scope, next_start)
                    section_list.append(Section(doc, category, start, end, end, scope_end, parent, rule))

<<<<<<< HEAD
        for section in section_list:
            doc._.sections.append(section)
            for token in section.section_span:
                token._.section = section
=======
        for section_tuple in section_spans:
            name, header, parent, section = section_tuple
            doc._.sections.append(section_tuple)
            for token in section:
                token._.section = section_tuple
>>>>>>> 600db91d

        # If it is specified to add assertion attributes,
        # iterate through the entities in doc and add them
        if self.add_attrs is True:
            self.set_assertion_attributes(doc.ents)
        return doc

    def filter_start_lines(self, doc, matches):
        "Filter a list of matches to only contain spans where the start token is the beginning of a new line."
        return [m for m in matches if util.is_start_line(m[1], doc, self.newline_pattern)]

    def filter_end_lines(self, doc, matches):
        "Filter a list of matches to only contain spans where the start token is followed by a new line."
        return [m for m in matches if util.is_end_line(m[2] - 1, doc, self.newline_pattern)]<|MERGE_RESOLUTION|>--- conflicted
+++ resolved
@@ -10,23 +10,6 @@
 from .section_rule import SectionRule
 from .section import Section
 from ..common.medspacy_matcher import MedspacyMatcher
-
-<<<<<<< HEAD
-Doc.set_extension("sections", default=list(), force=True)
-Doc.set_extension("section_spans", getter=util.get_section_spans, force=True)
-Doc.set_extension("section_categories", getter=util.get_section_categories, force=True)
-Doc.set_extension("section_titles", getter=util.get_section_title_spans, force=True)
-Doc.set_extension("section_bodies", getter=util.get_section_body_spans, force=True)
-Doc.set_extension("section_parents", getter=util.get_section_parents, force=True)
-
-Token.set_extension("section", default=None, force=True)
-
-# Set span attributes to the attribute of the first token
-# in case there is some overlap between a span and a new section header
-Span.set_extension("section", getter=lambda x: x[0]._.section, force=True)
-=======
-
->>>>>>> 600db91d
 
 DEFAULT_RULES_FILEPATH = path.join(Path(__file__).resolve().parents[2], "resources", "section_patterns.json",)
 
@@ -351,18 +334,11 @@
                     scope_end = min(end + self.max_scope, next_start)
                     section_list.append(Section(doc, category, start, end, end, scope_end, parent, rule))
 
-<<<<<<< HEAD
         for section in section_list:
             doc._.sections.append(section)
             for token in section.section_span:
                 token._.section = section
-=======
-        for section_tuple in section_spans:
-            name, header, parent, section = section_tuple
-            doc._.sections.append(section_tuple)
-            for token in section:
-                token._.section = section_tuple
->>>>>>> 600db91d
+
 
         # If it is specified to add assertion attributes,
         # iterate through the entities in doc and add them
