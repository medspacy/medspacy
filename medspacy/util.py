"""
This module will contain helper functions and classes for common clinical processing tasks
which will be used in many medspaCy components.
"""

from sys import platform
from os import path
from pathlib import Path
from typing import Union, Literal, Iterable, Optional, Set, Tuple

import spacy
from spacy import Language

DEFAULT_PIPE_NAMES = {
    "medspacy_tokenizer",
    "medspacy_pyrush",
    "medspacy_target_matcher",
    "medspacy_context",
}

ALL_PIPE_NAMES = {
    "medspacy_tokenizer",
    "medspacy_preprocessor",
    "medspacy_pyrush",
    "medspacy_target_matcher",
    # "medspacy_quickumls", # quickumls still not included by default due to install issues
    "medspacy_context",
    "medspacy_sectionizer",
    "medspacy_postprocessor",
    "medspacy_doc_consumer",
}


def load(
<<<<<<< HEAD
    model: Union[Literal["default"], Language] = "default",
    enable: Union[Literal["all", "default"], Iterable[str]] = "default",
    disable: Optional[Iterable[str]] = None,
    load_rules: bool = True,
    quickumls_path: Optional[str] = None,
    **model_kwargs,
=======
        model="default", enable=None, disable=None, load_rules=True, quickumls_path=None
>>>>>>> c0f3042b
):
    """Load a spaCy language object with medSpaCy pipeline components.
    By default, the base model will be a blank 'en' model with the
    following components:
        - "medspacy_tokenizer": A customized, more aggressive tokenizer than the default spaCy tokenizer. This is set to
            `nlp.tokenizer` and is not loaded as a pipeline component.
        - "medspacy_pyrush": PyRuSH Sentencizer for sentence splitting
        - "medspacy_target_matcher": TargetMatcher for extended pattern matching
        - "medspacy_context": ConText for attribute assertion
    Args:
        model: The base spaCy model to load. If 'default', will instantiate from a blank 'en' model. If it is a spaCy
            language model, then it will simply add medspaCy components to the existing pipeline. If it is a string
            other than 'default', passes the string to spacy.load(model, **model_kwargs).
        enable: Specifies which components to enable in the medspacy pipeline. If "default", will load all components
            found in `DEFAULT_PIPE_NAMES`. These represent the simplest components used in a clinical NLP pipeline:
            tokenization, sentence detection, concept identification, and ConText. If "all", all components in medspaCy
            will be loaded. If a collection of strings, the components specified will be loaded.
        disable: A collection of component names to exclude. Requires "all" is the value for `enable`.
        load_rules: Whether to include default rules for available components. If True, sectionizer and context will
            both be loaded with default rules. Default is True.
        quickumls_path: Path to QuickUMLS dictionaries if it is included in the pipeline.
        model_kwargs: Optional model keyword arguments to pass to spacy.load().

    Returns:
        A spaCy Language object containing the specified medspacy components.
    """

    enable, disable = _build_pipe_names(enable, disable)

    if model == "default":
        nlp = spacy.blank("en")
    elif isinstance(model, Language):
        nlp = model
    elif isinstance(model, str):
        nlp = spacy.load(model, **model_kwargs)
    else:
        raise ValueError(
            "model must be either 'default' or an actual spaCy Language object, not ",
            type(model),
        )

    if "medspacy_tokenizer" in enable:
        from .custom_tokenizer import create_medspacy_tokenizer

        medspacy_tokenizer = create_medspacy_tokenizer(nlp)
        nlp.tokenizer = medspacy_tokenizer

    if "medspacy_preprocessor" in enable:
        from .preprocess import Preprocessor

        preprocessor = Preprocessor(nlp.tokenizer)
        nlp.tokenizer = preprocessor

    if "medspacy_pyrush" in enable:
        pyrush_path = path.join(
            Path(__file__).resolve().parents[1], "resources", "rush_rules.tsv"
        )
        nlp.add_pipe("medspacy_pyrush", config={"rules_path": pyrush_path})

    if "medspacy_target_matcher" in enable:
        nlp.add_pipe("medspacy_target_matcher")

    if "medspacy_quickumls" in enable:
        # NOTE: This could fail if a user requests this and QuickUMLS cannot be found
        # but if it's requested at this point, let's load it
        from quickumls import spacy_component

        # let's see if we need to supply a path for QuickUMLS.  If none is provided,
        # let's point to the demo data
        if quickumls_path is None:
            quickumls_path = get_quickumls_demo_dir()

            print(
                "Loading QuickUMLS resources from a Medspacy-distributed SAMPLE of UMLS data from here: {}".format(
                    quickumls_path
                )
            )

        nlp.add_pipe("medspacy_quickumls", config={"quickumls_fp": quickumls_path})

    if "medspacy_context" in enable:
        if load_rules is True:
            config = {}
        else:
            config = {"rules": None}
        nlp.add_pipe("medspacy_context", config=config)

    if "medspacy_sectionizer" in enable:
        if load_rules is True:
            config = {}
        else:
            config = {"rules": None}
        nlp.add_pipe("medspacy_sectionizer", config=config)

    if "medspacy_postprocessor" in enable:
        nlp.add_pipe("medspacy_postprocessor")

    if "medspacy_doc_consumer" in enable:
        nlp.add_pipe("medspacy_doc_consumer")

    return nlp


def _build_pipe_names(
    enable: Union[str, Iterable[str]], disable: Optional[Iterable[str]] = None
) -> Tuple[Set[str], Set[str]]:
    """
    Implement logic based on the pipenames defined in 'enable' and 'disable'. If enable and disable are both None,
    then it will load the default pipenames. Otherwise, will allow custom selection of components.

    Args:
        enable: "all" loads components from ALL_PIPE_NAMES. "default" loads components from DEFAULT_PIPE_NAMES.
            Otherwise, loads he list of components as components.
        disable: The optional list of components to disable. Set difference of enable.

    Returns:
        A complete list of enabled and disabled components, with all components listed and empty intersection.
    """
    if not enable:
        raise ValueError(
            "Enable cannot be none, please specify 'all', 'default' or a list of components."
        )

    # cannot allow lists of enabled and disabled components, what happens if "context" is both enabled and disabled?
    if (not isinstance(enable, str) and isinstance(enable, Iterable)) and isinstance(
        disable, Iterable
    ):
        raise ValueError("Both enable and disable cannot be collections of components.")

    # set which components are enabled first
    if enable == "all":
        enable = ALL_PIPE_NAMES
    elif enable == "default":
        enable = DEFAULT_PIPE_NAMES
    else:
        enable = set(enable)

    # then find the difference with deactivated components
    if disable is not None:
        enable = enable.difference(set(disable))
    else:
        disable = set()  # otherwise disable is empty

    return enable, disable


def tuple_overlaps(a: Tuple[int, int], b: Tuple[int, int]):
    """
    Calculates whether two tuples overlap. Assumes tuples are sorted to be like spans (start, end)

    Args:
        a: A tuple representing a span (start, end).
        b: A tuple representing a span (start, end).

<<<<<<< HEAD
    Returns:
        Whether the tuples overlap.
    """
    return a[0] <= b[0] < a[1] or a[0] < b[1] <= a[1]
=======
def tuple_overlaps(a, b):
    """"""
    return a[0] <= b[0] < a[1] or a[0] < b[1] <= a[1]


def get_quickumls_demo_dir():
    # let's use a default sample that we provide in medspacy
    # NOTE: Currently QuickUMLS uses an older fork of simstring where databases
    # cannot be shared between Windows and POSIX systems so we distribute the sample for both:

    quickumls_platform_dir = "QuickUMLS_SAMPLE_lowercase_POSIX_unqlite"
    if platform.startswith("win"):
        quickumls_platform_dir = "QuickUMLS_SAMPLE_lowercase_Windows_unqlite"

    quickumls_path = path.join(
        Path(__file__).resolve().parents[1],
        "resources",
        "quickumls/{0}".format(quickumls_platform_dir),
    )

    return quickumls_path
>>>>>>> c0f3042b
<|MERGE_RESOLUTION|>--- conflicted
+++ resolved
@@ -32,16 +32,12 @@
 
 
 def load(
-<<<<<<< HEAD
     model: Union[Literal["default"], Language] = "default",
     enable: Union[Literal["all", "default"], Iterable[str]] = "default",
     disable: Optional[Iterable[str]] = None,
     load_rules: bool = True,
     quickumls_path: Optional[str] = None,
     **model_kwargs,
-=======
-        model="default", enable=None, disable=None, load_rules=True, quickumls_path=None
->>>>>>> c0f3042b
 ):
     """Load a spaCy language object with medSpaCy pipeline components.
     By default, the base model will be a blank 'en' model with the
@@ -196,14 +192,9 @@
         a: A tuple representing a span (start, end).
         b: A tuple representing a span (start, end).
 
-<<<<<<< HEAD
     Returns:
         Whether the tuples overlap.
     """
-    return a[0] <= b[0] < a[1] or a[0] < b[1] <= a[1]
-=======
-def tuple_overlaps(a, b):
-    """"""
     return a[0] <= b[0] < a[1] or a[0] < b[1] <= a[1]
 
 
@@ -222,5 +213,4 @@
         "quickumls/{0}".format(quickumls_platform_dir),
     )
 
-    return quickumls_path
->>>>>>> c0f3042b
+    return quickumls_path