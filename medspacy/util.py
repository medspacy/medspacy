from sys import platform

from medspacy.visualization import visualize_ent
import spacy

DEFAULT_PIPENAMES = {
    "sentencizer",
    "target_matcher",
    "context",
    "tokenizer",
}

ALL_PIPE_NAMES = {
    "sentencizer",
    "target_matcher",
    "context",
    "tokenizer",
    "preprocessor",
    "postprocessor",
    "sectionizer"
}


def load(model="default", enable=None, disable=None, load_rules=True, quickumls_path = None):
    """Load a spaCy language object with medSpaCy pipeline components.
    By default, the base model will be a blank 'en' model with the
    following components:
        - "tokenizer": A customized tokenizer (set to be nlp.tokenizer)
        - "sentencizer": PyRuSH Sentencizer for sentence splitting
        - "target_matcher": TargetMatcher for extended pattern matching
        - "context": ConText for attribute assertion
    Args:
        model: (str or spaCy Lang model) The base spaCy model to load.
            If 'default', will instantiate from a blank 'en' model.
            Otherwise, if it is a string it will call `spacy.load(model)` along with the enable and disable
                arguments and then add medspaCy pipeline components.
            If it is a spaCy language model, then it will simply add medspaCy components to the existing pipeline.
            Examples:
                >>> nlp = medspacy.load()
                >>> nlp = medspacy.load("en_core_web_sm", disable={"ner"})
                >>> nlp = spacy.load("en_core_web_sm", disable={"ner"}); nlp = medspacy.load(nlp)
        enable (iterable, str, or None): A string or list of component names to include in the pipeline.
            If None, will include all pipeline components listed above.
            If "all", will load all medspaCy components.
            If a list or other iterable, will load the specified pipeline components.
            Note that if using enable, *all* desired pipeline component names must be included.
            Pipeline components could also be instantiated separately and added using the `nlp.add_pipe` method.
            In addition to the default values above, the following medspaCy components may also be added
            and will be added if enable="all":
                - "sectionizer": A SectionDetection component.
                    See medspacy.section_detection.Sectionizer
                - "preprocessor": A wrapper around the tokenizer for destructive preprocessing.
                    Rules added to the preprocessor will modify the underlying text.
                    This component will be set as nlp.tokenizer and will not be listed with nlp.pipe_names.
                    See medspacy.preprocess.Preprocessor
                - "postprocessor": A component for implementing custom business logic at the end of the pipeline
                    and modifying entities by removing them from doc.ents or setting attributes.
                    See medspacy.postprocess.Postprocessor
            Any additional component names (ie., not a medspaCy component) will be passed into
                spacy.load(model_name, enable=enable) and will apply to the base model.
                ie., medspacy.load("en_core_web_sm", enable=["tagger", "parser", "context"])
                will load the tagger and parser from en_core_web_sm and then add context.
        disable (iterable or None): A list of component names to exclude.
            Cannot be set if `enable` is not None.
        load_rules (bool): Whether or not to include default rules for available components.
            If True, sectionizer and context will both be loaded with default rules.
            Default is True.
        quickumls_path (string or None): Path to QuickUMLS resource

    Returns:
        nlp: a spaCy Language object
    """
    enable, disable = _build_pipe_names(enable, disable)
    import spacy
    if isinstance(model, str):
        if model == "default":
            nlp = spacy.blank("en")
        else:
            nlp = spacy.load(model, disable=disable)
    # Check if it is a spaCy model
    elif "spacy.lang" in str(type(model)):
        nlp = model
    else:
        raise ValueError("model must be either 'default', the string name of a spaCy model, or an actual spaCy model. "
                         "You passed in", type(model))

    if "tokenizer" in enable:
        from .custom_tokenizer import create_medspacy_tokenizer
        medspacy_tokenizer = create_medspacy_tokenizer(nlp)
        nlp.tokenizer = medspacy_tokenizer

    if "preprocessor" in enable:
        from .preprocess import Preprocessor
        preprocessor = Preprocessor(nlp.tokenizer)
        nlp.tokenizer = preprocessor


    if "sentencizer" in enable:
        from os import path
        from pathlib import Path

        pyrush_path = path.join(
            Path(__file__).resolve().parents[1], "resources", "rush_rules.tsv"
        )
        from .sentence_splitting import PyRuSHSentencizer

        pyrush = PyRuSHSentencizer(pyrush_path)

        nlp.add_pipe(pyrush)

    if "target_matcher" in enable:
        from .ner import TargetMatcher

        target_matcher = TargetMatcher(nlp)
        nlp.add_pipe(target_matcher)
        
<<<<<<< HEAD
    # If we add QuickUMLS concepts, it should process before context (added below)
=======
>>>>>>> e522725b
    if "quickumls" in enable:
        from os import path
        from pathlib import Path

        if quickumls_path is None:
            # let's use a default sample that we provide in medspacy
            # NOTE: Currently QuickUMLS uses an older fork of simstring where databases
            # cannot be shared between Windows and POSIX systems so we distribute the sample for both:

            quickumls_platform_dir = 'QuickUMLS_SAMPLE_lowercase_POSIX_unqlite'
            if platform.startswith("win"):
                quickumls_platform_dir = 'QuickUMLS_SAMPLE_lowercase_Windows_unqlite'

            quickumls_path = path.join(
                Path(__file__).resolve().parents[1], "resources", "quickumls/{0}".format(quickumls_platform_dir)
            )
            print('Loading QuickUMLS resources from a default SAMPLE of UMLS data from here: {}'.format(quickumls_path))

        from quickumls.spacy_component import SpacyQuickUMLS

        quickumls_component = SpacyQuickUMLS(nlp, quickumls_path)
        nlp.add_pipe(quickumls_component)

    if "context" in enable:
        from .context import ConTextComponent

        if load_rules:
            context = ConTextComponent(nlp, rules="default")
        else:
            context = ConTextComponent(nlp, rules=None)
        nlp.add_pipe(context)

    if "sectionizer" in enable:
        from .section_detection import Sectionizer

        if load_rules:
            sectionizer = Sectionizer(nlp, patterns="default")
        else:
            sectionizer = Sectionizer(nlp, patterns=None)
        nlp.add_pipe(sectionizer)

    if "postprocessor" in enable:
        from .postprocess import Postprocessor
        postprocessor = Postprocessor()
        nlp.add_pipe(postprocessor)

    return nlp


def _build_pipe_names(enable=None, disable=None):
    """Implement logic based on the pipenames defined in 'enable' and 'disable'.
    If enable and disable are both None, then it will load the default pipenames.
    Otherwise, will allow custom selection of components.
    """
    if enable is not None and disable is not None:
        raise ValueError("Either `enable` or `disable` must be None.")

    if disable is not None:
        # If there's a single pipe name, next it in a set
        if isinstance(disable, str):
            disable = {disable}
        else:
            disable = set(disable)
        enable = DEFAULT_PIPENAMES.difference(set(disable))
    elif enable is not None:

        if isinstance(enable, str):
            if enable == "all":
                enable = ALL_PIPE_NAMES.copy()
            else:
                enable = {enable}
        else:
            enable = set(enable)
        disable = set(DEFAULT_PIPENAMES).difference(enable)
    else:
        enable = DEFAULT_PIPENAMES
        disable = set()

    return enable, disable<|MERGE_RESOLUTION|>--- conflicted
+++ resolved
@@ -113,11 +113,25 @@
 
         target_matcher = TargetMatcher(nlp)
         nlp.add_pipe(target_matcher)
-        
-<<<<<<< HEAD
-    # If we add QuickUMLS concepts, it should process before context (added below)
-=======
->>>>>>> e522725b
+
+    if "context" in enable:
+        from .context import ConTextComponent
+
+        if load_rules:
+            context = ConTextComponent(nlp, rules="default")
+        else:
+            context = ConTextComponent(nlp, rules=None)
+        nlp.add_pipe(context)
+
+    if "sectionizer" in enable:
+        from .section_detection import Sectionizer
+
+        if load_rules:
+            sectionizer = Sectionizer(nlp, patterns="default")
+        else:
+            sectionizer = Sectionizer(nlp, patterns=None)
+        nlp.add_pipe(sectionizer)
+
     if "quickumls" in enable:
         from os import path
         from pathlib import Path
@@ -140,24 +154,6 @@
 
         quickumls_component = SpacyQuickUMLS(nlp, quickumls_path)
         nlp.add_pipe(quickumls_component)
-
-    if "context" in enable:
-        from .context import ConTextComponent
-
-        if load_rules:
-            context = ConTextComponent(nlp, rules="default")
-        else:
-            context = ConTextComponent(nlp, rules=None)
-        nlp.add_pipe(context)
-
-    if "sectionizer" in enable:
-        from .section_detection import Sectionizer
-
-        if load_rules:
-            sectionizer = Sectionizer(nlp, patterns="default")
-        else:
-            sectionizer = Sectionizer(nlp, patterns=None)
-        nlp.add_pipe(sectionizer)
 
     if "postprocessor" in enable:
         from .postprocess import Postprocessor
