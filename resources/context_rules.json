{
  "context_rules": [
    {
      "category": "NEGATED_EXISTENCE",
      "literal": "absence of",
      "pattern": null,
      "direction": "FORWARD"
    },
    {
      "category": "NEGATED_EXISTENCE",
      "literal": "adequate to rule out",
      "pattern": [
        {
          "LOWER": {
            "IN": ["adequate", "sufficient"]
          }
        },
        {
          "LOWER": "to"
        },
        {
          "LOWER": "rule"
        },
        {
          "LOWER": {
            "IN": ["him", "her", "them", "patient", "pt"]
          },
          "OP": "?"
        },
        {
          "LOWER": "out"
        },
        {
          "LOWER": {
            "IN": ["against", "for"]
          },
          "OP": "?"
        }
      ],
      "direction": "FORWARD"
    },
    {
      "category": "NEGATED_EXISTENCE",
      "literal": "adequate to rule the patient out",
      "pattern": [
        {
          "LOWER": {
            "IN": ["adequate", "sufficient"]
          }
        },
        {
          "LOWER": "to"
        },
        {
          "LOWER": "rule"
        },
        {
          "LOWER": "the"
        },
        {
          "LOWER": {
            "IN": ["patient", "pt"]
          }
        },
        {
          "LOWER": "out"
        },
        {
          "LOWER": {
            "IN": ["against", "for"]
          },
          "OP": "?"
        }
      ],
      "direction": "FORWARD"
    },
    {
      "category": "NEGATED_EXISTENCE",
      "literal": "any other",
      "pattern": null,
      "direction": "FORWARD"
    },
    {
      "category": "NEGATED_EXISTENCE",
      "literal": "apart from",
      "pattern": [
        {
          "LOWER": "apart"
        },
        {
          "LOWER": {
            "IN": ["for", "from"]
          }
        }
      ],
      "direction": "TERMINATE"
    },
    {
      "category": "NEGATED_EXISTENCE",
      "literal": "are ruled out",
      "pattern": [
        {
          "LOWER": {
            "IN": ["are", "is", "was"]
          }
        },
        {
          "LOWER": "ruled"
        },
        {
          "LOWER": "out"
        }
      ],
      "direction": "BACKWARD"
    },
    {
      "category": "NEGATED_EXISTENCE",
      "literal": "as a cause for",
      "pattern": [
        {
          "LOWER": "as"
        },
        {
          "LOWER": {
            "IN": ["a", "an", "the"]
          }
        },
        {
          "LOWER": "secondary",
          "OP": "?"
        },
        {
          "LOWER": {
            "IN": ["cause", "etiology", "source", "reason"]
          }
        },
        {
          "LOWER": {
            "IN": ["for", "of"]
          }
        }
      ],
      "direction": "TERMINATE"
    },
    {
      "category": "NEGATED_EXISTENCE",
      "literal": "as has",
      "pattern": null,
      "direction": "TERMINATE"
    },
    {
      "category": "HYPOTHETICAL",
      "literal": "as needed",
      "pattern": null,
      "direction": "FORWARD"
    },
    {
      "category": "NEGATED_EXISTENCE",
      "literal": "as well as any",
      "pattern": null,
      "direction": "FORWARD"
    },
    {
      "category": "NEGATED_EXISTENCE",
      "literal": "aside from",
      "pattern": null,
      "direction": "TERMINATE"
    },
    {
      "category": "FAMILY",
      "literal": "family",
      "pattern": [
        {
          "LOWER": {
            "IN": [
              "aunt",
              "aunts",
              "brother",
              "brothers",
              "child",
              "children",
              "cousin",
              "cousins",
              "dad",
              "dads",
              "daughter",
              "daughters",
              "fam",
              "family",
              "families",
              "father",
              "fathers",
              "grandchild",
              "grandchildren",
              "granddaughter",
              "granddaughters",
              "grandfather",
              "grandfathers",
              "grandmother",
              "grandmothers",
              "grandparent",
              "grandparents",
              "grandson",
              "grandsons",
              "husband",
              "mom",
              "moms",
              "mother",
              "mothers",
              "nephew",
              "nephews",
              "niece",
              "nieces",
              "parent",
              "parents",
              "partner",
              "sibling",
              "siblings",
              "sister",
              "sisters",
              "son",
              "sons",
              "spouse",
              "uncle",
              "uncles",
              "wife"
            ]
          }
        },
        {
          "LOWER": {
            "IN": ["'s", "'"]
          },
          "OP": "?"
        }
      ],
      "direction": "FORWARD"
    },
    {
      "category": "HYPOTHETICAL",
      "literal": "because",
      "pattern": [
        {
          "LOWER": {
            "IN": ["because", "since"]
          }
        }
      ],
      "direction": "TERMINATE"
    },
    {
      "category": "HYPOTHETICAL",
      "literal": "risks of",
      "pattern": [
        {
          "LOWER": {
            "IN": ["risks of", "risk of"]
          }
        }
      ],
      "direction": "FORWARD"
    },
    {
      "category": "NEGATED_EXISTENCE",
      "literal": "but",
      "pattern": [
        {
          "LOWER": {
            "IN": ["but", "however", "nevertheless", "still", "except", "though", "although", "yet"]
          }
        }
      ],
      "direction": "TERMINATE"
    },
    {
      "category": "NEGATED_EXISTENCE",
      "literal": "can rule out",
      "pattern": [
        {
          "LOWER": {
            "IN": ["can", "did"]
          }
        },
        {
          "LOWER": "rule"
        },
        {
          "LOWER": {
            "IN": ["him", "her", "them", "patient", "pt"]
          },
          "OP": "?"
        },
        {
          "LOWER": "out"
        },
        {
          "LOWER": {
            "IN": ["against", "for"]
          },
          "OP": "?"
        }
      ],
      "direction": "FORWARD"
    },
    {
      "category": "NEGATED_EXISTENCE",
      "literal": "can rule the patient out",
      "pattern": [
        {
          "LOWER": {
            "IN": ["can", "did"]
          }
        },
        {
          "LOWER": "rule"
        },
        {
          "LOWER": "the"
        },
        {
          "LOWER": {
            "IN": ["patient", "pt"]
          }
        },
        {
          "LOWER": "out"
        },
        {
          "LOWER": {
            "IN": ["against", "for"]
          },
          "OP": "?"
        }
      ],
      "direction": "FORWARD"
    },
    {
      "category": "NEGATED_EXISTENCE",
      "literal": "cause for",
      "pattern": [
        {
          "LOWER": {
            "IN": ["cause", "causes", "reason", "reasons", "etiology"]
          }
        },
        {
          "LOWER": {
            "IN": ["for", "of"]
          }
        }
      ],
      "direction": "TERMINATE"
    },
    {
      "category": "NEGATED_EXISTENCE",
      "literal": "checked for",
      "pattern": null,
      "direction": "FORWARD"
    },
    {
      "category": "NEGATED_EXISTENCE",
      "literal": "clear of",
      "pattern": null,
      "direction": "FORWARD"
    },
    {
      "category": "HYPOTHETICAL",
      "literal": "come back for",
      "pattern": [
        {
          "LOWER": "come"
        },
        {
          "LOWER": "back"
        },
        {
          "LOWER": {
            "IN": ["for", "to"]
          }
        }
      ],
      "direction": "FORWARD"
    },
    {
      "category": "POSSIBLE_EXISTENCE",
      "literal": "concerned about",
      "pattern": [
        {
          "LOWER": {
            "IN": ["concerned", "concerning"]
          }
        },
        {
          "LOWER": {
            "IN": ["for", "about"]
          }
        }
      ],
      "direction": "FORWARD"
    },
    {
      "category": "NEGATED_EXISTENCE",
      "literal": "decline",
      "pattern": [
        {
          "LOWER": {
            "IN": ["decline", "declined", "declines", "declining"]
          }
        }
      ],
      "direction": "FORWARD"
    },
    {
      "category": "NEGATED_EXISTENCE",
      "literal": "deny",
      "pattern": [
        {
          "LOWER": {
            "IN": ["deny", "denied", "denies", "denying"]
          }
        }
      ],
      "direction": "FORWARD"
    },
    {
      "category": "POSSIBLE_EXISTENCE",
      "literal": "did not rule out",
      "pattern": [
        {
          "LOWER": {
            "IN": ["did", "could"]
          }
        },
        {
          "LOWER": {
            "IN": ["not", "n't"]
          }
        },
        {
          "LOWER": "rule"
        },
        {
          "LOWER": "out"
        }
      ],
      "direction": "BACKWARD"
    },
    {
      "category": "NEGATED_EXISTENCE",
      "literal": "does not look like",
      "pattern": [
        {
          "LOWER": {
            "IN": ["does", "did"]
          }
        },
        {
          "LOWER": {
            "IN": ["not", "n't"]
          }
        },
        {
          "LOWER": "look"
        },
        {
          "LOWER": "like"
        }
      ],
      "direction": "FORWARD"
    },
    {
      "category": "POSSIBLE_EXISTENCE",
      "literal": "doubt",
      "pattern": null,
      "direction": "FORWARD"
    },
    {
      "category": "NEGATED_EXISTENCE",
      "literal": "evaluate for",
      "pattern": null,
      "direction": "FORWARD"
    },
    {
      "category": "NEGATED_EXISTENCE",
      "literal": "fails to reveal",
      "pattern": null,
      "direction": "FORWARD"
    },
    {
      "category": "NEGATED_EXISTENCE",
      "literal": "free",
      "pattern": null,
      "direction": "BACKWARD"
    },
    {
      "category": "NEGATED_EXISTENCE",
      "literal": "free of",
      "pattern": null,
      "direction": "FORWARD"
    },
    {
      "category": "NEGATED_EXISTENCE",
      "literal": "has been negative",
      "pattern": null,
      "direction": "BACKWARD"
    },
    {
      "category": "NEGATED_EXISTENCE",
      "literal": "has been ruled out",
      "pattern": [
        {
          "LOWER": {
            "IN": ["has", "have"]
          }
        },
        {
          "LOWER": "been"
        },
        {
          "LOWER": "ruled"
        },
        {
          "LOWER": "out"
        }
      ],
      "direction": "BACKWARD"
    },
    {
      "category": "HISTORICAL",
      "literal": "history",
      "pattern": [
        {
          "LOWER": {
            "IN": ["history", "hx", "hist", "ho"]
          }
        }
      ],
      "direction": "FORWARD"
    },
    {
      "category": "HISTORICAL",
      "literal": "h/o",
      "pattern": null,
      "direction": "FORWARD"
    },
    {
      "category": "HYPOTHETICAL",
      "literal": "if",
      "pattern": null,
      "direction": "FORWARD"
    },
    {
      "category": "NEGATED_EXISTENCE",
      "literal": "inconsistent with",
      "pattern": null,
      "direction": "FORWARD"
    },
    {
      "category": "NEGATED_EXISTENCE",
      "literal": "lack of",
      "pattern": null,
      "direction": "FORWARD"
    },
    {
      "category": "NEGATED_EXISTENCE",
      "literal": "lacked",
      "pattern": [
        {
          "LOWER": {
            "IN": ["lacked", "lacking"]
          }
        }
      ],
      "direction": "FORWARD"
    },
    {
      "category": "POSSIBLE_EXISTENCE",
      "literal": "may be ruled out",
      "pattern": [
        {
          "LOWER": {
            "IN": ["may", "might", "must", "should", "will", "could", "can"]
          },
          "OP": "?"
        },
        {
          "LOWER": "be"
        },
        {
          "LOWER": "ruled"
        },
        {
          "LOWER": "out"
        }
      ],
      "direction": "BACKWARD"
    },
    {
      "category": "POSSIBLE_EXISTENCE",
      "literal": "may be ruled out for",
      "pattern": [
        {
          "LOWER": {
            "IN": ["may", "might", "must", "should", "will", "could", "can"]
          },
          "OP": "?"
        },
        {
          "LOWER": "be"
        },
        {
          "LOWER": "ruled"
        },
        {
          "LOWER": "out"
        },
        {
          "LOWER": "for"
        }
      ],
      "direction": "FORWARD"
    },
    {
      "category": "POSSIBLE_EXISTENCE",
      "literal": "might be",
      "pattern": [
        {
          "LOWER": {
            "IN": ["may", "might"]
          }
        },
        {
          "LOWER": "be"
        }
      ],
      "direction": "FORWARD"
    },
    {
      "category": "NEGATED_EXISTENCE",
      "literal": "negative for",
      "pattern": [
        {
          "LOWER": {
            "IN": ["negative", "neg"]
          }
        },
        {
          "LOWER": "for"
        }
      ],
      "direction": "FORWARD"
    },
    {
      "category": "NEGATED_EXISTENCE",
      "literal": "never had",
      "pattern": [
        {
          "LOWER": "never"
        },
        {
          "LOWER": {
            "IN": ["developed", "had"]
          }
        }
      ],
      "direction": "FORWARD"
    },
    {
      "category": "NEGATED_EXISTENCE",
      "literal": "no",
      "pattern": [
        {
          "LOWER": "no"
        },
        {
          "LOWER": {
            "IN": ["abnormal", "new"]
          },
          "OP": "?"
        }
      ],
      "direction": "FORWARD"
    },
    {
      "category": "NEGATED_EXISTENCE",
      "literal": "no cause of",
      "pattern": [
        {
          "LOWER": "no"
        },
        {
          "LOWER": {
            "IN": ["cause", "history", "findings", "complaints", "sign", "signs", "suggestion"]
          }
        },
        {
          "LOWER": {
            "IN": ["of", "for"]
          }
        }
      ],
      "direction": "FORWARD"
    },
    {
      "category": "NEGATED_EXISTENCE",
      "literal": "no findings to indicate",
      "pattern": null,
      "direction": "FORWARD"
    },
    {
      "category": "NEGATED_EXISTENCE",
      "literal": "no longer present",
      "pattern": null,
      "direction": "BACKWARD"
    },
    {
      "category": "NEGATED_EXISTENCE",
      "literal": "no evidence",
      "pattern": [
        {
          "LOWER": "no"
        },
        {
          "LOWER": {
            "IN": ["new", "other"]
          },
          "OP": "?"
        },
        {
          "LOWER": {
            "IN": ["mammographic", "radiographic"]
          },
          "OP": "?"
        },
        {
          "LOWER": "evidence"
        },
        {
          "LOWER": {
            "IN": ["of", "for"]
          },
          "OP": "?"
        }
      ],
      "direction": "FORWARD"
    },
    {
      "category": "NEGATED_EXISTENCE",
      "literal": "no significant",
      "pattern": [
        {
          "LOWER": "no"
        },
        {
          "LOWER": {
            "IN": ["significant", "suspicious"]
          }
        }
      ],
      "direction": "FORWARD"
    },
    {
      "category": "NEGATED_EXISTENCE",
      "literal": "not significant",
      "pattern": [
        {
          "LOWER": {
            "IN": ["not", "n't"]
          }
        },
        {
          "LOWER": {
            "IN": ["significant", "suspicious"]
          }
        }
      ],
      "direction": "BACKWARD"
    },
    {
      "category": "NEGATED_EXISTENCE",
      "literal": "non diagnostic",
      "pattern": null,
      "direction": "BACKWARD"
    },
    {
      "category": "NEGATED_EXISTENCE",
      "literal": "not",
      "pattern": [
        {
          "LOWER": {
            "IN": ["not", "n't"]
          }
        },
        {
          "LOWER": {
            "IN": ["appear", "appreciate", "demonstrate", "exhibit", "feel", "had", "have", "reveal", "see"]
          },
          "OP": "?"
        }
      ],
      "direction": "FORWARD"
    },
    {
      "category": "NEGATED_EXISTENCE",
      "literal": "not associated with",
      "pattern": [
        {
          "LOWER": {
            "IN": ["not", "n't"]
          }
        },
        {
          "LOWER": "associated"
        },
        {
          "LOWER": "with"
        }
      ],
      "direction": "FORWARD"
    },
    {
      "category": "POSSIBLE_EXISTENCE",
      "literal": "not ruled out",
      "pattern": [
        {
          "LOWER": {
            "IN": ["not", "n't"]
          }
        },
        {
          "LOWER": "been",
          "OP": "?"
        },
        {
          "LOWER": "ruled"
        },
        {
          "LOWER": "out"
        }
      ],
      "direction": "BACKWARD"
    },
    {
      "category": "NEGATED_EXISTENCE",
      "literal": "not complain of",
      "pattern": [
        {
          "LOWER": {
            "IN": ["not", "n't"]
          }
        },
        {
          "LOWER": {
            "IN": ["complain", "know"]
          }
        },
        {
          "LOWER": "of"
        }
      ],
      "direction": "FORWARD"
    },
    {
      "category": "NEGATED_EXISTENCE",
      "literal": "not have evidence of",
      "pattern": [
        {
          "LOWER": {
            "IN": ["not", "n't"]
          }
        },
        {
          "LOWER": "have"
        },
        {
          "LOWER": "evidence"
        },
        {
          "LOWER": {
            "IN": ["of", "for"]
          }
        }
      ],
      "direction": "FORWARD"
    },
    {
      "category": "NEGATED_EXISTENCE",
      "literal": "not known to have",
      "pattern": [
        {
          "LOWER": {
            "IN": ["not", "n't"]
          }
        },
        {
          "LOWER": "known"
        },
        {
          "LOWER": "to"
        },
        {
          "LOWER": "have"
        }
      ],
      "direction": "FORWARD"
    },
    {
      "category": "NEGATED_EXISTENCE",
      "literal": "not to be",
      "pattern": [
        {
          "LOWER": {
            "IN": ["not", "n't"]
          }
        },
        {
          "LOWER": "to"
        },
        {
          "LOWER": "be"
        }
      ],
      "direction": "FORWARD"
    },
    {
      "category": "NEGATED_EXISTENCE",
      "literal": "now resolved",
      "pattern": null,
      "direction": "BACKWARD"
    },
    {
      "category": "NEGATED_EXISTENCE",
      "literal": "origin for",
      "pattern": [
        {
          "LOWER": {
            "IN": ["origin", "origins"]
          }
        },
        {
          "LOWER": {
            "IN": ["of", "for"]
          }
        }
      ],
      "direction": "TERMINATE"
    },
    {
      "category": "NEGATED_EXISTENCE",
      "literal": "other possibilities of",
      "pattern": null,
      "direction": "TERMINATE"
    },
    {
      "category": "POSSIBLE_EXISTENCE",
      "literal": "is to be ruled out",
      "pattern": [
        {
          "LOWER": {
            "IN": ["is", "ought"]
          }
        },
        {
          "LOWER": "to"
        },
        {
          "LOWER": "be"
        },
        {
          "LOWER": "ruled"
        },
        {
          "LOWER": "out"
        },
        {
          "LOWER": {
            "IN": ["for", "against"]
          },
          "OP": "?"
        }
      ],
      "direction": "BACKWARD"
    },
    {
      "category": "HISTORICAL",
      "literal": "past history",
      "pattern": [
        {
          "LOWER": "past"
        },
        {
          "LOWER": "medical",
          "OP": "?"
        },
        {
          "LOWER": "history"
        }
      ],
      "direction": "FORWARD"
    },
    {
      "category": "NEGATED_EXISTENCE",
      "literal": "patient was not",
      "pattern": [
        {
          "LOWER": {
            "IN": ["patient", "pt"]
          }
        },
        {
          "LOWER": {
            "IN": ["was", "is"]
          }
        },
        {
          "LOWER": {
            "IN": ["not", "n't"]
          }
        }
      ],
      "direction": "FORWARD"
    },
    {
      "category": "POSSIBLE_EXISTENCE",
      "literal": "possible",
      "pattern": [
        {
          "LOWER": {
            "IN": ["poss", "possible", "probably", "likely"]
          }
        }
      ],
      "direction": "FORWARD"
    },
    {
      "category": "NEGATED_EXISTENCE",
      "literal": "prophylaxis",
      "pattern": null,
      "direction": "BACKWARD"
    },
    {
      "category": "POSSIBLE_EXISTENCE",
      "literal": "r/o",
      "pattern": null,
      "direction": "FORWARD"
    },
    {
      "category": "NEGATED_EXISTENCE",
      "literal": "rather than",
      "pattern": null,
      "direction": "FORWARD"
    },
    {
      "category": "NEGATED_EXISTENCE",
      "literal": "resolved",
      "pattern": null,
      "direction": "FORWARD"
    },
    {
      "category": "HYPOTHETICAL",
      "literal": "return",
      "pattern": null,
      "direction": "FORWARD"
    },
    {
      "category": "POSSIBLE_EXISTENCE",
      "literal": "ro",
      "pattern": null,
      "direction": "FORWARD"
    },
    {
      "category": "POSSIBLE_EXISTENCE",
      "literal": "rule out",
      "pattern": [
        {
          "LOWER": {
            "IN": ["may", "might", "must", "should", "will", "could"]
          },
          "OP": "?"
        },
        {
          "LOWER": "rule"
        },
        {
          "LOWER": {
            "IN": ["him", "her", "them", "patient", "pt"]
          },
          "OP": "?"
        },
        {
          "LOWER": "out"
        },
        {
          "LOWER": {
            "IN": ["against", "for"]
          },
          "OP": "?"
        }
      ],
      "direction": "FORWARD"
    },
    {
      "category": "POSSIBLE_EXISTENCE",
      "literal": "rule the patient out",
      "pattern": [
        {
          "LOWER": {
            "IN": ["may", "might", "must", "should", "will", "could"]
          },
          "OP": "?"
        },
        {
          "LOWER": "rule"
        },
        {
          "LOWER": "the"
        },
        {
          "LOWER": {
            "IN": ["patient", "pt"]
          }
        },
        {
          "LOWER": "out"
        },
        {
          "LOWER": {
            "IN": ["against", "for"]
          },
          "OP": "?"
        }
      ],
      "direction": "FORWARD"
    },
    {
      "category": "NEGATED_EXISTENCE",
      "literal": "ruled out",
      "pattern": [
        {
          "LOWER": {
            "IN": ["ruled", "rules"]
          }
        },
        {
          "LOWER": {
            "IN": ["him", "her", "them", "patient", "pt"]
          },
          "OP": "?"
        },
        {
          "LOWER": "out"
        },
        {
          "LOWER": {
            "IN": ["against", "for"]
          },
          "OP": "?"
        }
      ],
      "direction": "FORWARD"
    },
    {
      "category": "NEGATED_EXISTENCE",
      "literal": "ruled the patient out",
      "pattern": [
        {
          "LOWER": {
            "IN": ["ruled", "rules"]
          }
        },
        {
          "LOWER": "the"
        },
        {
          "LOWER": {
            "IN": ["patient", "pt"]
          }
        },
        {
          "LOWER": "out"
        },
        {
          "LOWER": {
            "IN": ["against", "for"]
          },
          "OP": "?"
        }
      ],
      "direction": "FORWARD"
    },
    {
      "category": "NEGATED_EXISTENCE",
      "literal": "secondary",
      "pattern": [{
          "LOWER": "secondary"
        }, {
          "LOWER": "to", "OP": "?"
        }],
      "direction": "TERMINATE"
    },
    {
      "category": "HYPOTHETICAL",
      "literal": "should he",
      "pattern": [
        {
          "LOWER": "should"
        },
        {
          "LOWER": {
            "IN": ["she", "he", "they", "patient", "pt"]
          }
        }
      ],
      "direction": "FORWARD"
    },
    {
      "category": "HYPOTHETICAL",
      "literal": "should the patient",
      "pattern": [
        {
          "LOWER": "should"
        },
        {
          "LOWER": "the"
        },
        {
          "LOWER": {
            "IN": ["patient", "pt"]
          }
        }
      ],
      "direction": "FORWARD"
    },
    {
      "category": "HYPOTHETICAL",
      "literal": "should there",
      "pattern": null,
      "direction": "FORWARD"
    },
    {
      "category": "NEGATED_EXISTENCE",
      "literal": "source for",
      "pattern": [
        {
          "LOWER": {
            "IN": ["source", "sources"]
          }
        },
        {
          "LOWER": {
            "IN": ["for", "of"]
          }
        }
      ],
      "direction": "TERMINATE"
    },
    {
      "category": "POSSIBLE_EXISTENCE",
      "literal": "suggestive of",
      "pattern": null,
      "direction": "FORWARD"
    },
    {
      "category": "POSSIBLE_EXISTENCE",
      "literal": "suspicious for",
      "pattern": null,
      "direction": "FORWARD"
    },
    {
      "category": "NEGATED_EXISTENCE",
      "literal": "test for",
      "pattern": null,
      "direction": "FORWARD"
    },
    {
      "category": "NEGATED_EXISTENCE",
      "literal": "to exclude",
      "pattern": null,
      "direction": "FORWARD"
    },
    {
      "category": "NEGATED_EXISTENCE",
      "literal": "trigger event for",
      "pattern": null,
      "direction": "TERMINATE"
    },
    {
      "category": "NEGATED_EXISTENCE",
      "literal": "unlikely",
      "pattern": null,
      "direction": "BACKWARD"
    },
    {
      "category": "NEGATED_EXISTENCE",
      "literal": "unremarkable for",
      "pattern": null,
      "direction": "FORWARD"
    },
    {
      "category": "NEGATED_EXISTENCE",
      "literal": "was negative",
      "pattern": [
        {
          "LOWER": {
            "IN": ["was", "is", "are"]
          }
        },
        {
          "LOWER": {
            "IN": ["negative", "neg"]
          }
        }
      ],
      "direction": "BACKWARD"
    },
    {
      "category": "NEGATED_EXISTENCE",
      "literal": "was not",
      "pattern": [
        {
          "LOWER": {
            "IN": ["was", "is", "are", "can"]
          }
        },
        {
          "LOWER": {
            "IN": ["not", "n't"]
          }
        }
      ],
      "direction": "FORWARD"
    },
    {
      "category": "POSSIBLE_EXISTENCE",
      "literal": "what must be ruled out is",
      "pattern": null,
      "direction": "FORWARD"
    },
    {
      "category": "NEGATED_EXISTENCE",
      "literal": "with no",
      "pattern": null,
      "direction": "FORWARD"
    },
    {
      "category": "NEGATED_EXISTENCE",
      "literal": "without",
      "pattern": null,
      "direction": "FORWARD"
    },
    {
      "category": "NEGATED_EXISTENCE",
      "literal": "without any evidence of",
      "pattern": [
        {
          "LOWER": "without"
        },
        {
          "LOWER": "any",
          "OP": "?"
        },
        {
          "LOWER": {
            "IN": ["evidence", "indication", "sign"]
          }
        },
        {
          "LOWER": {
            "IN": ["of", "for"]
          },
          "OP": "?"
        }
      ],
      "direction": "FORWARD"
    },
    {
      "category": "POSSIBLE_EXISTENCE",
      "literal": "worrisome for",
      "pattern": null,
      "direction": "FORWARD"
    },
    {
      "category": "POSSIBLE_EXISTENCE",
      "literal": "worried about",
      "pattern": null,
      "direction": "FORWARD"
    },
    {
      "category": "NEGATED_EXISTENCE",
      "literal": ": none",
      "pattern": null,
      "direction": "BACKWARD"
    },
    {
      "category": "NEGATED_EXISTENCE",
      "literal": ": no",
      "pattern": null,
      "direction": "BACKWARD"
    },
    {
<<<<<<< HEAD
      "category": "NEGATED_EXISTENCE",
      "literal": "are not evident",
      "pattern": null,
      "direction": "BACKWARD"
    },
    {
      "category": "NEGATED_EXISTENCE",
      "literal": "negative on",
      "pattern": null,
      "direction": "BACKWARD"
=======
      "category": "HISTORICAL",
      "literal": "presentation",
      "pattern": [
        {
          "LOWER" : {"IN": ["present", "presenting", "presents"]}
        }
      ],
      "direction": "TERMINATE"
    },
    {
      "category": "HISTORICAL",
      "literal": "comes in with",
      "pattern": null,
      "direction": "TERMINATE"
>>>>>>> 9811d2fb
    }

  ]
}<|MERGE_RESOLUTION|>--- conflicted
+++ resolved
@@ -1398,7 +1398,6 @@
       "direction": "BACKWARD"
     },
     {
-<<<<<<< HEAD
       "category": "NEGATED_EXISTENCE",
       "literal": "are not evident",
       "pattern": null,
@@ -1409,7 +1408,8 @@
       "literal": "negative on",
       "pattern": null,
       "direction": "BACKWARD"
-=======
+    },
+    {
       "category": "HISTORICAL",
       "literal": "presentation",
       "pattern": [
@@ -1424,7 +1424,6 @@
       "literal": "comes in with",
       "pattern": null,
       "direction": "TERMINATE"
->>>>>>> 9811d2fb
     }
 
   ]
