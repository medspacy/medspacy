--- conflicted
+++ resolved
@@ -29,17 +29,10 @@
         "spacy>=2.3.0,<3.0.0",
         # "nlp_preprocessor>=0.0.1",
         "PyRuSH>=1.0.3.5",
-<<<<<<< HEAD
-        "cycontext>=1.0.3.2",
-        "clinical_sectionizer>=1.0.0.0",
-        "target_matcher>=0.0.3",
-        "nlp_postprocessor>=0.0.1",
-=======
         # "cycontext>=1.0.3.1",
         # "clinical_sectionizer>=0.1.1",
         # "target_matcher>=0.0.3",
         # "nlp_postprocessor>=0.0.1",
->>>>>>> 2ddfd6d7
     ],
     long_description=long_description,
     long_description_content_type="text/markdown",
